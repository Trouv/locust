--- conflicted
+++ resolved
@@ -4,13 +4,9 @@
 from locust.core import HttpLocust, Locust, TaskSet, events, task
 from locust.exception import (CatchResponseError, LocustError, RescheduleTask,
                               RescheduleTaskImmediately)
-<<<<<<< HEAD
+
 from locust.wait_time import between, constant
 from .testcases import LocustTestCase, WebserverTestCase
-=======
-
-from locust.test.testcases import LocustTestCase, WebserverTestCase
->>>>>>> b1af7de8
 
 
 class TestTaskSet(LocustTestCase):
