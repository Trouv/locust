import os

from locust import main
from locust.argument_parser import parse_options
from locust.main import create_environment
from locust.core import HttpLocust, User, TaskSet
from .testcases import LocustTestCase
from .mock_locustfile import mock_locustfile


class TestLoadLocustfile(LocustTestCase):
    def test_is_locust(self):
<<<<<<< HEAD
        self.assertFalse(main.is_locust(("Locust", User)))
        self.assertFalse(main.is_locust(("HttpLocust", HttpLocust)))
        self.assertFalse(main.is_locust(("random_dict", {})))
        self.assertFalse(main.is_locust(("random_list", [])))
=======
        self.assertFalse(main.is_locust(Locust))
        self.assertFalse(main.is_locust(HttpLocust))
        self.assertFalse(main.is_locust({}))
        self.assertFalse(main.is_locust([]))
>>>>>>> aa16edce
        
        class MyTaskSet(TaskSet):
            pass
        
        class MyHttpLocust(HttpLocust):
            tasks = [MyTaskSet]
        
        class MyLocust(User):
            tasks = [MyTaskSet]
        
        self.assertTrue(main.is_locust(MyHttpLocust))
        self.assertTrue(main.is_locust(MyLocust))
        
        class ThriftLocust(User):
            abstract = True
        
        self.assertFalse(main.is_locust(ThriftLocust))
    
    def test_load_locust_file_from_absolute_path(self):
        with mock_locustfile() as mocked:
            docstring, locusts = main.load_locustfile(mocked.file_path)
            self.assertIn('LocustSubclass', locusts)
            self.assertNotIn('NotLocustSubclass', locusts)

    def test_load_locust_file_from_relative_path(self):
        with mock_locustfile() as mocked:
            docstring, locusts = main.load_locustfile(os.path.join('./locust/test/', mocked.filename))

    def test_load_locust_file_with_a_dot_in_filename(self):
        with mock_locustfile(filename_prefix="mocked.locust.file") as mocked:
            docstring, locusts = main.load_locustfile(mocked.file_path)
    
    def test_return_docstring_and_locusts(self):
        with mock_locustfile() as mocked:
            docstring, locusts = main.load_locustfile(mocked.file_path)
            self.assertEqual("This is a mock locust file for unit testing", docstring)
            self.assertIn('LocustSubclass', locusts)
            self.assertNotIn('NotLocustSubclass', locusts)
    
    def test_create_environment(self):
        options = parse_options(args=[
            "--host", "https://custom-host",
            "--reset-stats",
        ])
        env = create_environment(options)
        self.assertEqual("https://custom-host", env.host)
        self.assertTrue(env.reset_stats)
        
        options = parse_options(args=[])
        env = create_environment(options)
        self.assertEqual(None, env.host)
        self.assertFalse(env.reset_stats)
<|MERGE_RESOLUTION|>--- conflicted
+++ resolved
@@ -3,24 +3,17 @@
 from locust import main
 from locust.argument_parser import parse_options
 from locust.main import create_environment
-from locust.core import HttpLocust, User, TaskSet
+from locust.core import HttpLocust, Locust, TaskSet
 from .testcases import LocustTestCase
 from .mock_locustfile import mock_locustfile
 
 
 class TestLoadLocustfile(LocustTestCase):
     def test_is_locust(self):
-<<<<<<< HEAD
-        self.assertFalse(main.is_locust(("Locust", User)))
-        self.assertFalse(main.is_locust(("HttpLocust", HttpLocust)))
-        self.assertFalse(main.is_locust(("random_dict", {})))
-        self.assertFalse(main.is_locust(("random_list", [])))
-=======
         self.assertFalse(main.is_locust(Locust))
         self.assertFalse(main.is_locust(HttpLocust))
         self.assertFalse(main.is_locust({}))
         self.assertFalse(main.is_locust([]))
->>>>>>> aa16edce
         
         class MyTaskSet(TaskSet):
             pass
@@ -28,13 +21,13 @@
         class MyHttpLocust(HttpLocust):
             tasks = [MyTaskSet]
         
-        class MyLocust(User):
+        class MyLocust(Locust):
             tasks = [MyTaskSet]
         
         self.assertTrue(main.is_locust(MyHttpLocust))
         self.assertTrue(main.is_locust(MyLocust))
         
-        class ThriftLocust(User):
+        class ThriftLocust(Locust):
             abstract = True
         
         self.assertFalse(main.is_locust(ThriftLocust))
